package stages

import (
	"archive/tar"
	"compress/gzip"
	"fmt"
	"io"
	"net/http"
	"os"
	"path/filepath"
<<<<<<< HEAD
	"regexp"
=======
	"strconv"
>>>>>>> 59628ad0
	"strings"

	semver "github.com/hashicorp/go-version"
	"github.com/kairos-io/kairos-init/pkg/bundled"
	"github.com/kairos-io/kairos-init/pkg/config"
	"github.com/kairos-io/kairos-init/pkg/values"
	"github.com/kairos-io/kairos-sdk/types"
	"github.com/mudler/yip/pkg/schema"
)

// This file contains the stages for the install process

func GetInstallStage(sis values.System, logger types.KairosLogger) ([]schema.Stage, error) {
	if config.ContainsSkipStep(values.InstallPackagesStep) {
		logger.Logger.Warn().Msg("Skipping install packages stage")
		return []schema.Stage{}, nil
	}
	// Fips + ubuntu fails early and redirect to our Example
	if sis.Distro == values.Ubuntu && config.DefaultConfig.Fips {
		return nil, fmt.Errorf("FIPS is not supported on Ubuntu without a PRO account and extra packages.\n" +
			"See https://github.com/kairos-io/kairos/blob/master/examples/builds/ubuntu-fips/Dockerfile for an example on how to build it")
	}

	// Get the packages
	packages, err := values.GetPackages(sis, logger)
	if err != nil {
		logger.Logger.Error().Msgf("Failed to get the packages: %s", err)
		return []schema.Stage{}, err
	}
	// Now parse the packages with the templating engine
	finalMergedPkgs, err := values.PackageListToTemplate(packages, values.GetTemplateParams(sis), logger)
	if err != nil {
		logger.Logger.Error().Msgf("Failed to parse the packages: %s", err)
		return []schema.Stage{}, err
	}

	// Get the full version from the system info parsed so we can use the major version
	fullVersion, err := semver.NewSemver(sis.Version)
	if err != nil {
		logger.Logger.Error().Msgf("Failed to parse the version %s: %s", sis.Version, err)
		return []schema.Stage{}, err
	}

	stage := []schema.Stage{
		{
			Name:     "Install epel repository",
			OnlyIfOs: "AlmaLinux.*|Rocky.*|CentOS.*",
			Packages: schema.Packages{
				Install: []string{"epel-release"},
			},
		},
		{
			Name:     "Install epel repository for Red Hat",
			OnlyIfOs: "Red\\sHat.*",
			Commands: []string{
				fmt.Sprintf("dnf install -y https://dl.fedoraproject.org/pub/epel/epel-release-latest-%d.noarch.rpm", fullVersion.Segments()[0]),
			},
		},
		{
			Name: "Install base packages",
			Packages: schema.Packages{
				Install: finalMergedPkgs,
				Refresh: true,
				Upgrade: true,
			},
		},
	}
	return stage, nil
}

func GetInstallKernelStage(sis values.System, logger types.KairosLogger) ([]schema.Stage, error) {
	if config.ContainsSkipStep(values.InstallKernelStep) {
		logger.Logger.Warn().Msg("Skipping install kernel stage")
		return []schema.Stage{}, nil
	}

	// Get the packages
	packages, err := values.GetKernelPackages(sis, logger)
	if err != nil {
		logger.Logger.Error().Msgf("Failed to get the packages: %s", err)
		return []schema.Stage{}, err
	}
	// Now parse the packages with the templating engine
	finalMergedPkgs, err := values.PackageListToTemplate(packages, values.GetTemplateParams(sis), logger)
	if err != nil {
		logger.Logger.Error().Msgf("Failed to parse the packages: %s", err)
		return []schema.Stage{}, err
	}

	stage := []schema.Stage{
		{
			Name: "Install kernel packages",
			Packages: schema.Packages{
				Install: finalMergedPkgs,
				Refresh: true,
				Upgrade: true,
			},
		},
	}

	return stage, nil
}

// GetInstallKubernetesStage returns the the kubernetes install stage
func GetInstallKubernetesStage(sis values.System, logger types.KairosLogger) []schema.Stage {
	if config.ContainsSkipStep(values.KubernetesStep) {
		logger.Logger.Warn().Msg("Skipping installing kubernetes stage")
		return []schema.Stage{}
	}
	var stages []schema.Stage

	// If its core we dont do anything here
	if config.DefaultConfig.Variant.String() == "core" {
		return stages
	}

	switch config.DefaultConfig.KubernetesProvider {
	case config.K3sProvider:
		cmd := "INSTALL_K3S_BIN_DIR=/usr/bin INSTALL_K3S_SKIP_ENABLE=true INSTALL_K3S_SKIP_SELINUX_RPM=true"
		// Append version if any, otherwise default to latest
		if config.DefaultConfig.KubernetesVersion != "" {
			cmd = fmt.Sprintf("INSTALL_K3S_VERSION=%s %s", config.DefaultConfig.KubernetesVersion, cmd)
		}
		stages = append(stages, []schema.Stage{
			{
				Name: "Install Kubernetes packages",
				Commands: []string{
					"curl -sfL https://get.k3s.io > installer.sh",
					"chmod +x installer.sh",
					fmt.Sprintf("%s sh installer.sh", cmd),
					fmt.Sprintf("%s sh installer.sh agent", cmd),
				},
			},
		}...)
	case config.K0sProvider:
		cmd := "sh installer.sh"
		// Append version if any, otherwise default to latest
		if config.DefaultConfig.KubernetesVersion != "" {
			cmd = fmt.Sprintf("K0S_VERSION=%s %s", config.DefaultConfig.KubernetesVersion, cmd)
		}
		stages = append(stages, []schema.Stage{
			{
				Name: "Install Kubernetes packages",
				Commands: []string{
					"curl -sfL https://get.k0s.sh > installer.sh",
					"chmod +x installer.sh",
					cmd,
					"rm installer.sh",
					"mv /usr/local/bin/k0s /usr/bin/k0s",
				},
			},
		}...)

		if sis.Family.String() == "alpine" {
			// Add openrc services
			stages = append(stages, []schema.Stage{
				{
					Name: "Create k0s services for openrc",
					Files: []schema.File{
						{
							Path:        "/etc/init.d/k0scontroller",
							Permissions: 0755,
							Owner:       0,
							Group:       0,
							Content:     bundled.K0sControllerOpenrc,
						},
						{
							Path:        "/etc/init.d/k0sworker",
							Permissions: 0755,
							Owner:       0,
							Group:       0,
							Content:     bundled.K0sWorkerOpenrc,
						},
					},
				},
			}...)
		} else {
			// Add systemd services
			stages = append(stages, []schema.Stage{
				{
					Name: "Create k0s services for systemd",
					Files: []schema.File{
						{
							Path:        "/etc/systemd/system/k0scontroller.service",
							Permissions: 0644,
							Owner:       0,
							Group:       0,
							Content:     bundled.K0sControllerSystemd,
						},
						{
							Path:        "/etc/systemd/system/k0sworker.service",
							Permissions: 0644,
							Owner:       0,
							Group:       0,
							Content:     bundled.K0sWorkerSystemd,
						},
					},
				},
			}...)
		}
	}
	return stages
}

// GetInstallOemCloudConfigs dumps the OEM files to the system from the embedded oem files
// TODO: Make them first class yip files in code and just dump them into the system?
// That way they can be set as a normal yip stage maybe? a yip stage that dumps the yip stage lol
func GetInstallOemCloudConfigs(l types.KairosLogger) error {
	if config.ContainsSkipStep(values.CloudconfigsStep) {
		l.Logger.Warn().Msg("Skipping installing cloudconfigs stage")
		return nil
	}
	files, err := bundled.EmbeddedConfigs.ReadDir("cloudconfigs")
	if err != nil {
		l.Logger.Error().Err(err).Msg("Failed to read embedded files")
		return err
	}

	// Extract each file
	for _, file := range files {
		if !file.IsDir() {
			data, err := bundled.EmbeddedConfigs.ReadFile(filepath.Join("cloudconfigs", file.Name()))
			if err != nil {
				l.Logger.Error().Err(err).Str("file", file.Name()).Msg("Failed to read embedded file")
				continue
			}

			// check if /system/oem exists and create it if not
			if _, err = os.Stat("/system/oem"); os.IsNotExist(err) {
				err = os.MkdirAll("/system/oem", 0755)
				if err != nil {
					l.Logger.Error().Err(err).Str("dir", "/system/oem").Msg("Failed to create directory")
					continue
				}
			}
			outputPath := filepath.Join("/system/oem/", file.Name())
			err = os.WriteFile(outputPath, data, 0644)
			if err != nil {
				fmt.Printf("Failed to write file %s: %v\n", outputPath, err)
				continue
			}

			l.Logger.Debug().Str("file", outputPath).Msg("Wrote cloud config")
		}
	}
	return nil
}

// GetInstallBrandingStage returns the branding stage
// This stage takes care of creating the default branding files that are used by the system
// Thinks like interactive install or recoivery welcome text or grubmenu configs
func GetInstallBrandingStage(_ values.System, l types.KairosLogger) []schema.Stage {
	if config.ContainsSkipStep(values.BrandingStep) {
		l.Logger.Warn().Msg("Skipping installing branding stage")
		return []schema.Stage{}
	}
	var data []schema.Stage

	data = append(data, []schema.Stage{
		{
			Name: "Create branding files",
			Files: []schema.File{
				{
					Path:        "/etc/kairos/branding/grubmenu.cfg",
					Permissions: 0644,
					Owner:       0,
					Group:       0,
					Content:     bundled.ExtraGrubCfg,
				},
				{
					Path:        "/etc/kairos/branding/interactive_install_text",
					Permissions: 0644,
					Owner:       0,
					Group:       0,
					Content:     bundled.InteractiveText,
				},
				{
					Path:        "/etc/kairos/branding/recovery_text",
					Permissions: 0644,
					Owner:       0,
					Group:       0,
					Content:     bundled.RecoveryText,
				},
				{
					Path:        "/etc/kairos/branding/reset_text",
					Permissions: 0644,
					Owner:       0,
					Group:       0,
					Content:     bundled.ResetText,
				},
				{
					Path:        "/etc/kairos/branding/install_text",
					Permissions: 0644,
					Owner:       0,
					Group:       0,
					Content:     bundled.InstallText,
				},
			},
		},
	}...)
	return data
}

// GetInstallGrubBootArgsStage returns the stage to write the grub configs
// This stage takes create of creating the /etc/cos/bootargs.cfg and /etc/cos/grub.cfg
func GetInstallGrubBootArgsStage(_ values.System, l types.KairosLogger) []schema.Stage {
	if config.ContainsSkipStep(values.GrubStep) {
		l.Logger.Warn().Msg("Skipping installing grub stage")
		return []schema.Stage{}
	}
	var data []schema.Stage
	// On trusted boot this is useless
	if config.DefaultConfig.TrustedBoot {
		return data
	}

	data = append(data, []schema.Stage{
		{
			Name: "Install grub configs",
			Files: []schema.File{
				{
					Path:        "/etc/cos/grub.cfg",
					Permissions: 0644,
					Owner:       0,
					Group:       0,
					Content:     bundled.GrubCfg,
				},
				{
					Path:        "/etc/cos/bootargs.cfg",
					Permissions: 0644,
					Owner:       0,
					Group:       0,
					Content:     bundled.BootArgsCfg,
				},
			},
		},
	}...)

	return data
}

// GetInstallKairosBinaries directly installs the kairos binaries from bundled binaries
func GetInstallKairosBinaries(sis values.System, l types.KairosLogger) error {
	if config.ContainsSkipStep(values.KairosBinariesStep) {
		l.Logger.Warn().Msg("Skipping installing Kairos binaries stage")
		return nil
	}
	//  If versions are provided, download and install those instead? i.e. Allow online install versions?

	binaries := map[string]string{
		"/usr/bin/kairos-agent":                         config.DefaultConfig.VersionOverrides.Agent,
		"/usr/bin/immucore":                             config.DefaultConfig.VersionOverrides.Immucore,
		"/system/discovery/kcrypt-discovery-challenger": config.DefaultConfig.VersionOverrides.KcryptChallenger,
	}

	for dest, version := range binaries {
		if version != "" {
			// Create the directory if it doesn't exist
			if _, err := os.Stat(filepath.Dir(dest)); os.IsNotExist(err) {
				err := os.MkdirAll(filepath.Dir(dest), 0755)
				if err != nil {
					l.Logger.Error().Err(err).Str("dir", filepath.Dir(dest)).Msg("Failed to create directory")
				}
			}

			reponame := filepath.Base(dest)
			url := fmt.Sprintf("https://github.com/kairos-io/%[1]s/releases/download/%[2]s/%[1]s-%[2]s-Linux-%[3]s", reponame, version, sis.Arch)
			// Append -fips to the url if fips is enabled
			if config.DefaultConfig.Fips {
				url = fmt.Sprintf("%s-fips", url)
			}
			// Add the .tar.gz to the url
			url = fmt.Sprintf("%s.tar.gz", url)
			l.Logger.Info().Str("url", url).Msg("Downloading binary")
			err := DownloadAndExtract(url, dest)
			if err != nil {
				l.Logger.Error().Err(err).Str("binary", dest).Msg("Failed to download and extract binary")
				return err
			}
		} else {
			// Use embedded binaries
			var data []byte
			switch dest {
			case "/usr/bin/kairos-agent":
				data = bundled.EmbeddedAgent
			case "/usr/bin/immucore":
				data = bundled.EmbeddedImmucore
			case "/system/discovery/kcrypt-discovery-challenger":
				data = bundled.EmbeddedKcryptChallenger
			}

			// Create the directory if it doesn't exist
			if _, err := os.Stat(filepath.Dir(dest)); os.IsNotExist(err) {
				err := os.MkdirAll(filepath.Dir(dest), 0755)
				if err != nil {
					l.Logger.Error().Err(err).Str("dir", filepath.Dir(dest)).Msg("Failed to create directory")
				}
			}

			err := os.WriteFile(dest, data, 0755)
			if err != nil {
				l.Logger.Error().Err(err).Str("binary", dest).Msg("Failed to write embedded binary")
				return err
			}
		}
	}

	return nil
}

// GetInstallProviderBinaries installs the provider and edgevpn binaries
func GetInstallProviderBinaries(sis values.System, l types.KairosLogger) error {
	if config.ContainsSkipStep(values.ProviderBinariesStep) {
		l.Logger.Warn().Msg("Skipping installing Kairos k8s provider binaries stage")
		return nil
	}
	// If its core we dont do anything here
	if config.DefaultConfig.Variant.String() == "core" {
		return nil
	}

	err := os.MkdirAll("/system/providers", os.ModeDir|os.ModePerm)
	if err != nil {
		l.Logger.Error().Err(err).Msg("Failed to create directory")
		return err
	}

	binaries := map[string]string{
		"/system/providers/agent-provider-kairos": config.DefaultConfig.VersionOverrides.Provider,
		"/usr/bin/edgevpn":                        config.DefaultConfig.VersionOverrides.EdgeVpn,
	}

	for dest, version := range binaries {
		if version != "" {
			// Create the directory if it doesn't exist
			if _, err := os.Stat(filepath.Dir(dest)); os.IsNotExist(err) {
				err := os.MkdirAll(filepath.Dir(dest), 0755)
				if err != nil {
					l.Logger.Error().Err(err).Str("dir", filepath.Dir(dest)).Msg("Failed to create directory")
					return err
				}
			}

			org := "kairos-io"
			arch := sis.Arch
			// Check if the destination is edgevpn, if so we need to use mudler as the org
			// And change the arch to x86_64 if its amd64
			if dest == "/usr/bin/edgevpn" {
				org = "mudler"
				if arch == "amd64" {
					arch = "x86_64"
				}
			}
			// Binary destination has the prefix agent- so we need to remove it as the repo does not have it, nor the file
			binaryName := strings.Replace(filepath.Base(dest), "agent-", "", 1)
			url := fmt.Sprintf("https://github.com/%[4]s/%[1]s/releases/download/%[2]s/%[1]s-%[2]s-Linux-%[3]s", binaryName, version, arch, org)

			// Append -fips to the url if fips is enabled for provider only
			if config.DefaultConfig.Fips && dest != "/usr/bin/edgevpn" {
				url = fmt.Sprintf("%s-fips", url)
			}
			// Add the .tar.gz to the url
			url = fmt.Sprintf("%s.tar.gz", url)
			l.Logger.Info().Str("url", url).Msg("Downloading binary")
			err := DownloadAndExtract(url, dest, binaryName)
			if err != nil {
				l.Logger.Error().Err(err).Str("binary", dest).Msg("Failed to download and extract binary")
				return err
			}
		} else {
			// Use embedded binaries
			var data []byte
			switch dest {
			case "/system/providers/agent-provider-kairos":
				if config.DefaultConfig.Fips {
					data = bundled.EmbeddedKairosProviderFips
				} else {
					data = bundled.EmbeddedKairosProvider
				}
			case "/usr/bin/edgevpn":
				data = bundled.EmbeddedEdgeVPN
			}

			// Create the directory if it doesn't exist
			if _, err := os.Stat(filepath.Dir(dest)); os.IsNotExist(err) {
				err := os.MkdirAll(filepath.Dir(dest), 0755)
				if err != nil {
					l.Logger.Error().Err(err).Str("dir", filepath.Dir(dest)).Msg("Failed to create directory")
				}
			}

			err := os.WriteFile(dest, data, 0755)
			if err != nil {
				l.Logger.Error().Err(err).Str("binary", dest).Msg("Failed to write embedded binary")
				return err
			}
		}
	}

	// Link /system/providers/agent-provider-kairos to /usr/bin/kairos, not sure what uses it?
	// TODO: Check if this is needed, maybe we can remove it?
	err = os.Symlink("/system/providers/agent-provider-kairos", "/usr/bin/kairos")
	if err != nil {
		l.Logger.Error().Err(err).Msg("Failed to create symlink")
		return err
	}
	return nil
}

// GetKairosMiscellaneousFilesStage installs the kairos miscellaneous files
// Like small scripts or other files that are not part of the main install process
func GetKairosMiscellaneousFilesStage(sis values.System, l types.KairosLogger) []schema.Stage {
	if config.ContainsSkipStep(values.MiscellaneousStep) {
		l.Logger.Warn().Msg("Skipping installing miscellaneous configs stage")
		return []schema.Stage{}
	}

	var data []schema.Stage

	data = append(data, []schema.Stage{
		{
			Name: "Create kairos welcome message",
			Files: []schema.File{
				{
					Path:        "/etc/issue.d/01-KAIROS",
					Permissions: 0644,
					Owner:       0,
					Group:       0,
					Content:     bundled.Issue,
				},
				{
					Path:        "/etc/motd",
					Permissions: 0644,
					Owner:       0,
					Group:       0,
					Content:     bundled.MOTD,
				},
			},
		},
		{
			Name: "Install suc-upgrade script",
			Files: []schema.File{
				{
					Path:        "/usr/sbin/suc-upgrade",
					Permissions: 0755,
					Owner:       0,
					Group:       0,
					Content:     bundled.SucUpgrade,
				},
			},
		},
		{
			Name: "Install logrotate config",
			Files: []schema.File{
				{
					Path:        "/etc/logrotate.d/kairos",
					Permissions: 0644,
					Owner:       0,
					Group:       0,
					Content:     bundled.LogRotateConfig,
				},
			},
		},
	}...)

	return data
}

// DownloadAndExtract downloads a tar.gz file from the specified URL, extracts its contents,
// and searches for a binary file to move to the destination path. If a binary name is provided
// as an optional parameter, it uses that name to locate the binary in the archive; otherwise,
// it defaults to using the base name of the destination path. The function returns an error
// if the download, extraction, or file operations fail, or if the binary is not found in the archive.
func DownloadAndExtract(url, dest string, binaryName ...string) error {
	resp, err := http.Get(url)
	if err != nil {
		return fmt.Errorf("failed to download file: %w", err)
	}
	defer resp.Body.Close()

	gzr, err := gzip.NewReader(resp.Body)
	if err != nil {
		return fmt.Errorf("failed to create gzip reader: %w", err)
	}
	defer gzr.Close()

	tarReader := tar.NewReader(gzr)
	targetBinary := filepath.Base(dest)
	if len(binaryName) > 0 {
		targetBinary = binaryName[0]
	}

	for {
		header, err := tarReader.Next()
		if err == io.EOF {
			break
		}
		if err != nil {
			return fmt.Errorf("failed to read tar file: %w", err)
		}

		if header.Typeflag == tar.TypeReg && strings.HasSuffix(header.Name, targetBinary) {
			outFile, err := os.Create(dest)
			if err != nil {
				return fmt.Errorf("failed to create file: %w", err)
			}
			defer outFile.Close()

			_, err = io.Copy(outFile, tarReader)
			if err != nil {
				return fmt.Errorf("failed to copy file content: %w", err)
			}
			// Set the file permissions

			err = outFile.Chmod(0755)
			if err != nil {
				return fmt.Errorf("failed to set file permissions: %w", err)
			}

			return nil
		}
	}
	return fmt.Errorf("binary not found in archive")
}<|MERGE_RESOLUTION|>--- conflicted
+++ resolved
@@ -8,11 +8,7 @@
 	"net/http"
 	"os"
 	"path/filepath"
-<<<<<<< HEAD
 	"regexp"
-=======
-	"strconv"
->>>>>>> 59628ad0
 	"strings"
 
 	semver "github.com/hashicorp/go-version"
